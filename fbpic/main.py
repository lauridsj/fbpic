--- conflicted
+++ resolved
@@ -44,19 +44,10 @@
     def __init__(self, Nz, zmax, Nr, rmax, Nm, dt, p_zmin, p_zmax,
                  p_rmin, p_rmax, p_nz, p_nr, p_nt, n_e, zmin=0.,
                  n_order=-1, dens_func=None, filter_currents=True,
-<<<<<<< HEAD
                  v_comoving=None, use_galilean=False, initialize_ions=False,
                  use_cuda=False, n_guard=None, n_damp=30, exchange_period=None,
                  boundaries='periodic', gamma_boost=None,
                  use_all_mpi_ranks=True, particle_shape='linear' ):
-=======
-                 v_comoving=None, use_galilean=False,
-                 initialize_ions=False, use_cuda=False,
-                 n_guard=None, n_damp=30, exchange_period=None,
-                 current_corr_type='cross-deposition', boundaries='periodic',
-                 gamma_boost=None, use_all_mpi_ranks=True,
-                 particle_shape='linear' ):
->>>>>>> 8559976c
         """
         Initializes a simulation, by creating the following structures:
 
@@ -171,11 +162,6 @@
             boundaries of the global simulation box.
             Either 'periodic' or 'open'
 
-        current_corr_type: string, optional
-            The method used in order to ensure that the continuity equation
-            is satisfied. Either `curl-free` or `cross-deposition`.
-            `curl-free` is faster but less local (should not be used with MPI)
-
         gamma_boost : float, optional
             When initializing the laser in a boosted frame, set the
             value of `gamma_boost` to the corresponding Lorentz factor.
@@ -213,12 +199,6 @@
         self.use_galilean = use_galilean
         if v_comoving is None:
             self.use_galilean = False
-
-        # Register the current correction type
-        if current_corr_type in ['curl-free', 'cross-deposition']:
-            self.current_corr_type = current_corr_type
-        else:
-            raise ValueError('Unkown current correction:%s' %current_corr_type)
 
         # When running the simulation in a boosted frame, convert the arguments
         uz_m = 0.   # Mean normalized momentum of the particles
@@ -321,7 +301,6 @@
         # Shortcuts
         ptcl = self.ptcl
         fld = self.fld
-        dt = self.dt
         # Measure the time taken by the PIC cycle
         measured_start = time.time()
 
@@ -396,20 +375,17 @@
                     species.push_p()
             if move_positions:
                 for species in ptcl:
-                    species.push_x( 0.5*dt )
+                    species.halfpush_x()
             # Get positions/velocities for antenna particles at t = (n+1/2) dt
             for antenna in self.laser_antennas:
-                antenna.update_v( self.time + 0.5*dt )
-                antenna.push_x( 0.5*dt )
+                antenna.update_v( self.time + 0.5*self.dt )
+                antenna.halfpush_x( self.dt )
             # Shift the boundaries of the grid for the Galilean frame
             if self.use_galilean:
                 self.shift_galilean_boundaries()
 
             # Get the current at t = (n+1/2) dt
             self.deposit('J')
-            # Perform cross-deposition if needed
-            if correct_currents and self.current_corr_type=='cross-deposition':
-                self.cross_deposit( move_positions )
 
             # Handle elementary processes at t = (n + 1/2)dt
             # i.e. when the particles' velocity and position are synchronized
@@ -420,10 +396,10 @@
             # Push the particles' positions to t = (n+1) dt
             if move_positions:
                 for species in ptcl:
-                    species.push_x( 0.5*dt )
+                    species.halfpush_x()
             # Get positions for antenna particles at t = (n+1) dt
             for antenna in self.laser_antennas:
-                antenna.push_x( 0.5*dt )
+                antenna.halfpush_x( self.dt )
             # Shift the boundaries of the grid for the Galilean frame
             if self.use_galilean:
                 self.shift_galilean_boundaries()
@@ -432,7 +408,7 @@
             self.deposit('rho_next')
             # Correct the currents (requires rho at t = (n+1) dt )
             if correct_currents:
-                fld.correct_currents( self.current_corr_type )
+                fld.correct_currents()
                 if self.comm.size > 1:
                     # Exchange the corrected J between domains
                     fld.spect2interp('J')
@@ -452,13 +428,13 @@
             if self.comm.moving_win is not None:
                 # Shift the fields is spectral space and update positions of
                 # the interpolation grids
-                self.comm.move_grids(fld, dt, self.time)
+                self.comm.move_grids(fld, self.dt, self.time)
             # Get the fields E and B on the interpolation grid at t = (n+1) dt
             fld.spect2interp('E')
             fld.spect2interp('B')
 
             # Increment the global time and iteration
-            self.time += dt
+            self.time += self.dt
             self.iteration += 1
 
             # Write the checkpoints if needed
@@ -495,7 +471,6 @@
             The designation of the spectral field that
             should be changed by the deposition
             Either 'rho_prev', 'rho_next' or 'J'
-            (or 'rho_next_xy' and 'rho_next_z' for cross-deposition)
         """
         # Shortcut
         fld = self.fld
@@ -503,7 +478,7 @@
         # Deposit charge or currents on the interpolation grid
 
         # Charge
-        if fieldtype in ['rho_prev', 'rho_next', 'rho_next_xy', 'rho_next_z']:
+        if fieldtype in ['rho_prev', 'rho_next']:
             fld.erase('rho')
             # Deposit the particle charge
             for species in self.ptcl:
@@ -525,7 +500,7 @@
                 antenna.deposit( fld, 'J', self.comm )
             # Divide by cell volume
             fld.divide_by_volume('J')
-            
+
         else:
             raise ValueError('Unknown fieldtype: %s' %fieldtype)
 
@@ -533,43 +508,6 @@
         fld.interp2spect( fieldtype )
         if self.filter_currents:
             fld.filter_spect( fieldtype )
-
-    def cross_deposit( self, move_positions ):
-        """
-        Perform cross-deposition. This function should be called
-        when the particles are at time n+1/2.
-
-        Parameters
-        ----------
-        move_positions:bool
-            Whether to move the positions of regular particles
-        """
-        dt = self.dt
-
-        # Push the particles: z[n+1/2], x[n+1/2] => z[n], x[n+1]
-        if move_positions:
-            for species in self.ptcl:
-                species.push_x( 0.5*dt, x_push= 1., y_push= 1., z_push= -1. )
-        for antenna in self.laser_antennas:
-            antenna.push_x( 0.5*dt, x_push= 1., y_push= 1., z_push= -1. )
-        # Deposit rho_next_xy
-        self.deposit( 'rho_next_xy' )
-
-        # Push the particles: z[n], x[n+1] => z[n+1], x[n]
-        if move_positions:
-            for species in self.ptcl:
-                species.push_x(dt, x_push= -1., y_push= -1., z_push= 1.)
-        for antenna in self.laser_antennas:
-            antenna.push_x(dt, x_push= -1., y_push= -1., z_push= 1.)
-        # Deposit rho_next_z
-        self.deposit( 'rho_next_z' )
-
-        # Push the particles: z[n+1], x[n] => z[n+1/2], x[n+1/2]
-        if move_positions:
-            for species in self.ptcl:
-                species.push_x(0.5*dt, x_push= 1., y_push= 1., z_push= -1.)
-        for antenna in self.laser_antennas:
-            antenna.push_x(0.5*dt, x_push= 1., y_push= 1., z_push= -1.)
 
     def shift_galilean_boundaries(self):
         """
