# Copyright 2016, FBPIC contributors
# Authors: Remi Lehe, Manuel Kirchen, Kevin Peters, Soeren Jalas
# License: 3-Clause-BSD-LBNL
"""
Fourier-Bessel Particle-In-Cell (FB-PIC) main file

This file steers and controls the simulation.
"""
# When cuda is available, select one GPU per mpi process
# (This needs to be done before the other imports,
# as it sets the cuda context)
from fbpic.utils.mpi import MPI
# Check if threading is available
from .utils.threading import threading_enabled
# Check if CUDA is available, then import CUDA functions
from .utils.cuda import cuda_installed
if cuda_installed:
    from .utils.cuda import send_data_to_gpu, \
                receive_data_from_gpu, mpi_select_gpus
    mpi_select_gpus( MPI )

# Import the rest of the requirements
import warnings
import numba
import numpy as np
from scipy.constants import m_e, m_p, e, c
from .utils.printing import ProgressBar, print_simulation_setup
from .particles import Particles
from .lpa_utils.boosted_frame import BoostConverter
from .fields import Fields
from .boundaries import BoundaryCommunicator, MovingWindow

class Simulation(object):
    """
    Top-level simulation class that contains all the simulation
    data, as well as the methods to perform the PIC cycle.

    The `Simulation` class has several important attributes:

    - `fld`, a `Fields` object which contains the field information
    - `ptcl`, a list of `Particles` objects (one per species)
    - `diags`, a list of diagnostics to be run during the simulation
    - `comm`, a `BoundaryCommunicator`, which contains the MPI decomposition
    """

    def __init__(self, Nz, zmax, Nr, rmax, Nm, dt,
                 p_zmin=-np.inf, p_zmax=np.inf, p_rmin=0, p_rmax=np.inf,
                 p_nz=None, p_nr=None, p_nt=None, n_e=None, zmin=0.,
                 n_order=-1, dens_func=None, filter_currents=True,
                 v_comoving=None, use_galilean=True,
                 initialize_ions=False, use_cuda=False,
                 n_guard=None, n_damp=64, exchange_period=None,
                 current_correction='curl-free', boundaries='periodic',
                 gamma_boost=None, use_all_mpi_ranks=True,
                 particle_shape='linear', verbose_level=1,
                 use_envelope=False, lambda_envelope=0.8e-6 ):
        """
        Initializes a simulation.

        By default the simulation contains:

            - an electron species
            - (if ``initialize_ions`` is True) an ion species (Hydrogen 1+)

        These species are stored in the attribute ``ptcl`` of ``Simulation``
        (which is a Python list, containing the different species).

        .. note::

            For the arguments `p_rmin`, `p_rmax`, `p_nz`, `p_nr`, `p_nt`,
            `n_e`, and `dens_func`, see the docstring of the method
            `add_new_species` (where `n_e` has been re-labeled as `n`).

        Parameters
        ----------
        Nz: int
            The number of gridpoints along z
        Nr: int
            The number of gridpoints along r

        zmax: float
            The position of the edge of the simulation in z
            (More precisely, the position of the edge of the last cell)
        rmax: float
            The position of the edge of the simulation in r
            (More precisely, the position of the edge of the last
            cell)

        Nm: int
            The number of azimuthal modes taken into account. (The simulation
            uses the modes from `m=0` to `m=(Nm-1)`.)

        dt: float
            The timestep of the simulation

        n_order: int, optional
           The order of the stencil for z derivatives in the Maxwell solver.
           Use -1 for infinite order, i.e. for exact dispersion relation in
           all direction (adviced for single-GPU/single-CPU simulation).
           Use a positive number (and multiple of 2) for a finite-order stencil
           (required for multi-GPU/multi-CPU with MPI). A large `n_order` leads
           to more overhead in MPI communications, but also to a more accurate
           dispersion relation for electromagnetic waves. (Typically,
           `n_order = 32` is a good trade-off.) See `this article
           <https://arxiv.org/abs/1611.05712>`_ for more information.

        zmin: float, optional
           The position of the edge of the simulation box.
           (More precisely, the position of the edge of the first cell)

        initialize_ions: bool, optional
           Whether to initialize the neutralizing ions
        filter_currents: bool, optional
            Whether to filter the currents and charge in k space

        v_comoving: float or None, optional
            If this variable is None, the standard PSATD is used (default).
            Otherwise, the current is assumed to be "comoving",
            i.e. constant with respect to (z - v_comoving * t).
            This can be done in two ways: either by
            - Using a PSATD scheme that takes this hypothesis into account
            - Solving the PSATD scheme in a Galilean frame
        use_galilean: bool, optional
            Determines which one of the two above schemes is used
            When use_galilean is true, the whole grid moves
            with a speed v_comoving

        use_cuda: bool, optional
            Wether to use CUDA (GPU) acceleration

        n_guard: int, optional
            Number of guard cells to use at the left and right of
            a domain, when performing parallel (MPI) computation
            or when using open boundaries. Defaults to None, which
            calculates the required guard cells for n_order
            automatically (approx 2*n_order). If no MPI is used and
            in the case of open boundaries with an infinite order stencil,
            n_guard defaults to 30, if not set otherwise.
        n_damp : int, optional
            Number of damping guard cells at the left and right of a
            simulation box if a moving window is attached. The guard
            region at these areas (left / right of moving window) is
            extended by n_damp (N=n_guard+n_damp) in order to smoothly
            damp the fields such that they do not wrap around.
            (Defaults to 64)
        exchange_period: int, optional
            Number of iterations before which the particles are exchanged.
            If set to None, the maximum exchange period is calculated
            automatically: Within exchange_period timesteps, the
            particles should never be able to travel more than
            (n_guard - particle_shape order) cells. (Setting exchange_period
            to small values can substantially affect the performance)

        boundaries: string, optional
            Indicates how to exchange the fields at the left and right
            boundaries of the global simulation box.
            Either 'periodic' or 'open'

        current_correction: string, optional
            The method used in order to ensure that the continuity equation
            is satisfied. Either `curl-free` or `cross-deposition`.
            `curl-free` is faster but less local (should not be used with MPI).
            For the moment, `cross-deposition` is still experimental.

        gamma_boost : float, optional
            When initializing the laser in a boosted frame, set the
            value of `gamma_boost` to the corresponding Lorentz factor.
            All the other quantities (zmin, zmax, n_e, etc.) are to be given
            in the lab frame.

        use_all_mpi_ranks: bool, optional
            When launching the simulation with mpirun:

            - if `use_all_mpi_ranks` is True (default):
              All the MPI ranks will contribute to the same simulation,
              using domain-decomposition to share the work.
            - if `use_all_mpi_ranks` is False:
              Each MPI rank will run an independent simulation.
              This can be useful when running parameter scans. In this case,
              make sure that your input script is written so that the input
              parameters and output folder depend on the MPI rank.

        particle_shape: str, optional
            Set the particle shape for the charge/current deposition.
            Possible values are 'cubic', 'linear'. ('cubic' corresponds to
            third order shapes and 'linear' to first order shapes).

        verbose_level: int, optional
            Print information about the simulation setup after
            initialization of the Simulation class.
            0 - Print no information
            1 (Default) - Print basic information
            2 - Print detailed information

        use_envelope: bool, optional
            Whether to use the envelope approximation of the fields or not

        lambda_envelope : float, in meters, optional
            To be used only with the envelope approximation, the wavelength of
            the laser pulse
        """
        # Check whether to use CUDA
        self.use_cuda = use_cuda
        if (self.use_cuda==True) and (cuda_installed==False):
            warnings.warn(
                'Cuda not available for the simulation.\n'
                'Performing the simulation on CPU.' )
            self.use_cuda = False
        # CPU multi-threading
        self.use_threading = threading_enabled
        if self.use_threading:
            self.cpu_threads = numba.config.NUMBA_NUM_THREADS
        else:
            self.cpu_threads = 1
        # Envelope model
        self.use_envelope = use_envelope

        # Register the comoving parameters
        self.v_comoving = v_comoving
        self.use_galilean = use_galilean
        if v_comoving is None:
            self.use_galilean = False

        # When running the simulation in a boosted frame, convert the arguments
        if gamma_boost is not None:
            self.boost = BoostConverter( gamma_boost )
            zmin, zmax, dt = self.boost.copropag_length([ zmin, zmax, dt ])
        else:
            self.boost = None
        # Register time step
        self.dt = dt

        # Initialize the boundary communicator
        self.comm = BoundaryCommunicator( Nz, zmin, zmax, Nr, rmax, Nm, dt,
            self.v_comoving, self.use_galilean, boundaries, n_order,
            n_guard, n_damp, exchange_period, use_all_mpi_ranks )
        # Modify domain region
        zmin, zmax, Nz = self.comm.divide_into_domain()
        # Initialize the field structure
        self.fld = Fields( Nz, zmax, Nr, rmax, Nm, dt,
                    n_order=n_order, zmin=zmin,
                    v_comoving=v_comoving,
                    use_galilean=use_galilean,
                    current_correction=current_correction,
                    use_cuda=self.use_cuda,
                    # Only create threading buffers when running on CPU
                    create_threading_buffers=(self.use_cuda is False),
                    use_envelope=self.use_envelope,
                    lambda_envelope=lambda_envelope )

        # Initialize the electrons and the ions
        self.grid_shape = self.fld.interp[0].Ez.shape
        self.particle_shape = particle_shape
        self.ptcl = []
        # - Initialize the electrons
        self.add_new_species( q=-e, m=m_e, n=n_e, dens_func=dens_func,
                              p_nz=p_nz, p_nr=p_nr, p_nt=p_nt,
                              p_zmin=p_zmin, p_zmax=p_zmax,
                              p_rmin=p_rmin, p_rmax=p_rmax)
        # - Initialize the ions
        if initialize_ions:
            self.add_new_species( q=e, m=m_p, n=n_e, dens_func=dens_func,
                              p_nz=p_nz, p_nr=p_nr, p_nt=p_nt,
                              p_zmin=p_zmin, p_zmax=p_zmax,
                              p_rmin=p_rmin, p_rmax=p_rmax )

        # Register the time and the iteration
        self.time = 0.
        self.iteration = 0
        # Register the filtering flag
        self.filter_currents = filter_currents

        # Initialize an empty list of external fields
        self.external_fields = []
        # Initialize an empty list of diagnostics and checkpoints
        # (Checkpoints are used for restarting the simulation)
        self.diags = []
        self.checkpoints = []
        # Initialize an empty list of laser antennas
        self.laser_antennas = []

        # Print simulation setup
        print_simulation_setup( self, verbose_level=verbose_level )

    def step(self, N=1, correct_currents=True,
             correct_divE=False, use_true_rho=False,
             move_positions=True, move_momenta=True, show_progress=True):
        """
        Perform N PIC cycles.

        Parameters
        ----------
        N: int, optional
            The number of timesteps to take
            Default: N=1

        correct_currents: bool, optional
            Whether to correct the currents in spectral space

        correct_divE: bool, optional
            Whether to correct the divergence of E in spectral space

        use_true_rho: bool, optional
            Whether to use the true rho deposited on the grid for the
            field push or not. (requires initialize_ions = True)

        move_positions: bool, optional
            Whether to move or freeze the particles' positions

        move_momenta: bool, optional
            Whether to move or freeze the particles' momenta

        show_progress: bool, optional
            Whether to show a progression bar
        """
        # Shortcuts
        ptcl = self.ptcl
        fld = self.fld
        dt = self.dt
        # Sanity check
        if self.comm.size > 1 and correct_divE:
            raise ValueError('correct_divE cannot be used in multi-proc mode.')
        if self.comm.size > 1 and use_true_rho and correct_currents:
            raise ValueError('`use_true_rho` cannot be used together '
                            'with `correct_currents` in multi-proc mode.')
            # This is because use_true_rho requires the guard cells of
            # rho to be exchanged while correct_currents requires the opposite.

        # Initialize the positions for continuous injection by moving window
        if self.comm.moving_win is not None:
            for species in self.ptcl:
                if species.continuous_injection:
                    species.injector.initialize_injection_positions(
                        self.comm, self.comm.moving_win.v, species.z, self.dt )

        # Initialize variables to measure the time taken by the simulation
        if show_progress and self.comm.rank==0:
            progress_bar = ProgressBar( N )

        # Send simulation data to GPU (if CUDA is used)
        if self.use_cuda:
            send_data_to_gpu(self)

        # Get the E and B fields in spectral space initially
        # (In the rest of the loop, E and B will only be transformed
        # from spectral space to real space, but never the other way around)
        self.comm.exchange_fields(fld.interp, 'E', 'replace')
        self.comm.exchange_fields(fld.interp, 'B', 'replace')
        self.comm.damp_EB_open_boundary( fld.interp )
        fld.interp2spect('E')
        fld.interp2spect('B')
        if fld.use_envelope:
            self.comm.damp_envelope_open_boundary(fld.envelope_interp)
            fld.interp2spect('a')
            fld.interp2spect('a_old')

        # Beginning of the N iterations
        # -----------------------------

        # Loop over timesteps
        for i_step in range(N):
            # Show a progression bar and calculate ETA
            if show_progress and self.comm.rank==0:
                progress_bar.time( i_step )
                progress_bar.print_progress()

            # Particle exchanges to prepare for this iteration
            # ------------------------------------------------

            # Check whether this iteration involves particle exchange.
            # Note: Particle exchange is imposed at the first iteration
            # of this loop (i_step == 0) in order to ensure that all
            # particles are inside the box, and that 'rho_prev' is correct
            if self.iteration % self.comm.exchange_period == 0 or i_step == 0:
                # Particle exchange includes MPI exchange of particles, removal
                # of out-of-box particles and (if there is a moving window)
                # continuous injection of new particles by the moving window.
                # (In the case of single-proc periodic simulations, particles
                # are shifted by one box length, so they remain inside the box)
                for species in self.ptcl:
                    self.comm.exchange_particles(species, fld, self.time)

                # Reproject the charge on the interpolation grid
                # (Since particles have been removed / added to the simulation;
                # otherwise rho_prev is obtained from the previous iteration.)
                self.deposit('rho_prev', exchange=(use_true_rho is True))

            # For the field diagnostics of the first step: deposit J
            # (Note however that this is not the *corrected* current)
            if i_step == 0:
                self.deposit('J', exchange=True)

            # Diagnostics
            # -----------

            # Run the diagnostics
            # (E, B, rho, x are defined at time n; J, p at time n-1/2)
            for diag in self.diags:
                # Check if the diagnostic should be written at this iteration
                # and write it, if it is the case.
                # (If needed: bring rho/J from spectral space, where they
                # were smoothed/corrected, and copy the data from the GPU.)
                diag.write( self.iteration )

            # Main PIC iteration
            # ------------------

            # Gather the fields from the grid at t = n dt
            for species in ptcl:
                species.gather( fld.interp )
                if self.use_envelope:
                    species.gather_envelope(fld, gather_gradient=True,
                                                 average_a2=False)
            # Apply the external fields at t = n dt
            for ext_field in self.external_fields:
                ext_field.apply_expression( self.ptcl, self.time )

            if self.use_envelope:
                if move_momenta:
                    # Virtually push the particles momenta to t = n dt to obtain
                    # the gamma used for pushing the 'a' field
                    # Discard the changes in momentum (roll back to time (n-1/2)
                    # dt) since this pusher is a bigger approximation
                    for species in ptcl:
                        species.push_p_with_envelope(self.time + 0.5 * dt,
                                    timestep = self.dt/2, keep_momentum = False)
                # Deposition of chi at time n dt
                self.deposit('chi_a')
                # Push the envelope fields to time (n+1) dt
                fld.push_envelope()
                fld.spect2interp('a')
                fld.compute_grad_a()


            # Push the particles' positions and velocities to t = (n+1/2) dt
            if move_momenta:
                for species in ptcl:
                    if self.use_envelope:
                        # Note: it still uses the envelope fields at time n even
                        # though we just pushed it to (n+1) dt since we have
                        # not made another gather
                        species.push_p_with_envelope(self.time + 0.5 * dt)
                    else:
                        species.push_p( self.time + 0.5*self.dt )


            if self.use_envelope:
                # Now that the momentum has been pushed, we can gather the
                # envelope at time (n+1/2)*dt (average of times n and n+1)
                # to compute the gamma for pushing the positions.
                for species in ptcl:
                    species.gather_envelope(fld, gather_gradient=False,
                                                 average_a2=True)
                    species.update_inv_gamma()

            if move_positions:
                for species in ptcl:
                    species.push_x( 0.5*dt )
            # Get positions/velocities for antenna particles at t = (n+1/2) dt
            for antenna in self.laser_antennas:
                antenna.update_v( self.time + 0.5*dt )
                antenna.push_x( 0.5*dt )
            # Shift the boundaries of the grid for the Galilean frame
            if self.use_galilean:
                self.shift_galilean_boundaries( 0.5*dt )

            # Get the current at t = (n+1/2) dt
            # (Guard cell exchange done either now or after current correction)
            self.deposit('J', exchange=(correct_currents is False))
            # Perform cross-deposition if needed
            if correct_currents and fld.current_correction=='cross-deposition':
                self.cross_deposit( move_positions )

            # Handle elementary processes at t = (n + 1/2)dt
            # i.e. when the particles' velocity and position are synchronized
            # (e.g. ionization, Compton scattering, ...)
            for species in ptcl:
                species.handle_elementary_processes( self.time + 0.5*dt )

            # Push the particles' positions to t = (n+1) dt
            if move_positions:
                for species in ptcl:
                    species.push_x( 0.5*dt )

            # Get positions for antenna particles at t = (n+1) dt
            for antenna in self.laser_antennas:
                antenna.push_x( 0.5*dt )
            # Shift the boundaries of the grid for the Galilean frame
            if self.use_galilean:
                self.shift_galilean_boundaries( 0.5*dt )

            # Get the charge density at t = (n+1) dt
            self.deposit('rho_next', exchange=(use_true_rho is True))
            # Correct the currents (requires rho at t = (n+1) dt )
            if correct_currents:
                fld.correct_currents( check_exchanges=(self.comm.size > 1) )
                if self.comm.size > 1:
                    # Exchange the guard cells of corrected J between domains
                    # (If correct_currents is False, the exchange of J
                    # is done in the function `deposit`)
                    fld.spect2partial_interp('J')
                    self.comm.exchange_fields(fld.interp, 'J', 'add')
                    fld.partial_interp2spect('J')
                fld.exchanged_source['J'] = True

            # Push the fields E and B on the spectral grid to t = (n+1) dt
            fld.push( use_true_rho, check_exchanges=(self.comm.size > 1) )
            if correct_divE:
                fld.correct_divE()
            # Move the grids if needed
            if self.comm.moving_win is not None:
                # Shift the fields is spectral space and update positions of
                # the interpolation grids
                self.comm.move_grids(fld, ptcl, dt, self.time)

            # Get the MPI-exchanged and damped E and B field in both
            # spectral space and interpolation space
            # (Since exchange/damp operation is purely along z, spectral fields
            # are updated by doing an iFFT/FFT instead of a full transform)

            fld.spect2partial_interp('E')
            fld.spect2partial_interp('B')
            self.comm.exchange_fields(fld.interp, 'E', 'replace')
            self.comm.exchange_fields(fld.interp, 'B', 'replace')
            self.comm.damp_EB_open_boundary( fld.interp )
            fld.partial_interp2spect('E')
            fld.partial_interp2spect('B')

            # Get the corresponding fields in interpolation space
            fld.spect2interp('E')
            fld.spect2interp('B')

            if self.use_envelope:

                fld.spect2partial_interp('a')
                fld.spect2partial_interp('a_old')
                self.comm.damp_envelope_open_boundary(fld.envelope_interp)
                fld.partial_interp2spect('a')
                fld.partial_interp2spect('a_old')

                fld.spect2interp('a')

            # Increment the global time and iteration
            self.time += dt
            self.iteration += 1
            # Write the checkpoints if needed
            for checkpoint in self.checkpoints:
                checkpoint.write( self.iteration )

        # End of the N iterations
        # -----------------------

        # Finalize PIC loop
        # Get the charge density and the current from spectral space.
        fld.spect2interp('J')
        if (not fld.exchanged_source['J']) and (self.comm.size > 1):
            self.comm.exchange_fields(self.fld.interp, 'J', 'add')
        fld.spect2interp('rho_prev')
        if (not fld.exchanged_source['rho_prev']) and (self.comm.size > 1):
            self.comm.exchange_fields(self.fld.interp, 'rho', 'add')
        if self.use_envelope:
            fld.spect2interp('a_old')

        # Receive simulation data from GPU (if CUDA is used)
        if self.use_cuda:
            receive_data_from_gpu(self)

        # Print the measured time taken by the PIC cycle
        if show_progress and (self.comm.rank==0):
            progress_bar.print_summary()


    def deposit( self, fieldtype, exchange=False ):
        """
        Deposit the charge or the currents to the interpolation grid
        and then to the spectral grid.

        Parameters
        ----------
        fieldtype: str
            The designation of the spectral field that
            should be changed by the deposition
            Either 'rho_prev', 'rho_next' or 'J'
            (or 'rho_next_xy' and 'rho_next_z' for cross-deposition)

        exchange: bool
            Whether to exchange guard cells via MPI before transforming
            the fields to the spectral grid. (The corresponding flag in
            fld.exchanged_source is set accordingly.)
        """
        # Shortcut
        fld = self.fld

        # Deposit charge or currents on the interpolation grid

        # Charge
        if fieldtype in ['rho_prev', 'rho_next', 'rho_next_xy', 'rho_next_z']:
            fld.erase('rho')
            # Deposit the particle charge
            for species in self.ptcl:
                species.deposit( fld, 'rho' )
            # Deposit the charge of the virtual particles in the antenna
            for antenna in self.laser_antennas:
                antenna.deposit( fld, 'rho', self.comm )
            # Sum contribution from each CPU threads (skipped on GPU)
            fld.sum_reduce_deposition_array('rho')
            # Divide by cell volume
            fld.divide_by_volume('rho')
            # Exchange guard cells if requested by the user
            if exchange and self.comm.size > 1:
                self.comm.exchange_fields(fld.interp, 'rho', 'add')

        # Currents
        elif fieldtype == 'J':
            fld.erase('J')
            # Deposit the particle current
            for species in self.ptcl:
                species.deposit( fld, 'J' )
            # Deposit the current of the virtual particles in the antenna
            for antenna in self.laser_antennas:
                antenna.deposit( fld, 'J', self.comm )
            # Sum contribution from each CPU threads (skipped on GPU)
            fld.sum_reduce_deposition_array('J')
            # Divide by cell volume
            fld.divide_by_volume('J')
            # Exchange guard cells if requested by the user
            if exchange and self.comm.size > 1:
                self.comm.exchange_fields(fld.interp, 'J', 'add')

        # Plasma susceptibility
        elif fieldtype == 'chi_a':
            assert self.use_envelope
            fld.erase('chi')
            fld.erase('chi_a')
            # Deposit the susceptibility
            for species in self.ptcl:
                species.deposit(fld, 'chi')
            # Sum contribution from each CPU threads (skipped on GPU)
            fld.sum_reduce_deposition_array('chi')
            # Divide by cell volume
<<<<<<< HEAD
            fld.divide_by_volume_envelope('chi')
=======
            fld.divide_by_volume_and_e0('chi')
            # Obtain the convolution product of  chi by the envelope field
            fld.convolve_a_chi()
>>>>>>> 400f4c04

        else:
            raise ValueError('Unknown fieldtype: %s' %fieldtype)

        # Get the charge or currents on the spectral grid
        fld.interp2spect( fieldtype )
        if self.filter_currents:
            fld.filter_spect( fieldtype )
        # Set the flag to indicate whether these fields have been exchanged
        fld.exchanged_source[ fieldtype ] = exchange

    def cross_deposit( self, move_positions ):
        """
        Perform cross-deposition. This function should be called
        when the particles are at time n+1/2.

        Parameters
        ----------
        move_positions:bool
            Whether to move the positions of regular particles
        """
        dt = self.dt

        # Push the particles: z[n+1/2], x[n+1/2] => z[n], x[n+1]
        if move_positions:
            for species in self.ptcl:
                species.push_x( 0.5*dt, x_push= 1., y_push= 1., z_push= -1. )
        for antenna in self.laser_antennas:
            antenna.push_x( 0.5*dt, x_push= 1., y_push= 1., z_push= -1. )
        # Shift the boundaries of the grid for the Galilean frame
        if self.use_galilean:
            self.shift_galilean_boundaries( -0.5*dt )
        # Deposit rho_next_xy
        self.deposit( 'rho_next_xy' )

        # Push the particles: z[n], x[n+1] => z[n+1], x[n]
        if move_positions:
            for species in self.ptcl:
                species.push_x(dt, x_push= -1., y_push= -1., z_push= 1.)
        for antenna in self.laser_antennas:
            antenna.push_x(dt, x_push= -1., y_push= -1., z_push= 1.)
        # Shift the boundaries of the grid for the Galilean frame
        if self.use_galilean:
            self.shift_galilean_boundaries( dt )
        # Deposit rho_next_z
        self.deposit( 'rho_next_z' )

        # Push the particles: z[n+1], x[n] => z[n+1/2], x[n+1/2]
        if move_positions:
            for species in self.ptcl:
                species.push_x(0.5*dt, x_push= 1., y_push= 1., z_push= -1.)
        for antenna in self.laser_antennas:
            antenna.push_x(0.5*dt, x_push= 1., y_push= 1., z_push= -1.)
        # Shift the boundaries of the grid for the Galilean frame
        if self.use_galilean:
            self.shift_galilean_boundaries( -0.5*dt )

    def shift_galilean_boundaries(self, dt):
        """
        Shift the interpolation grids by v_comoving * dt.
        (The field arrays are unchanged, only position attributes are changed.)

        With the Galilean frame, in principle everything should
        be solved in variables xi = z - v_comoving t, and -v_comoving
        should be added to the motion of the particles. However, it
        is equivalent to, instead, shift the boundaries of the grid.
        """
        # Calculate shift distance over a half timestep
        shift_distance = self.v_comoving * dt
        # Shift the boundaries of the global domain
        self.comm.shift_global_domain_positions( shift_distance )
        # Shift the boundaries of the grid
        for m in range(self.fld.Nm):
            self.fld.interp[m].zmin += shift_distance
            self.fld.interp[m].zmax += shift_distance


    def add_new_species( self, q, m, n=None, dens_func=None,
                            p_nz=None, p_nr=None, p_nt=None,
                            p_zmin=-np.inf, p_zmax=np.inf,
                            p_rmin=0, p_rmax=np.inf,
                            uz_m=0., ux_m=0., uy_m=0.,
                            uz_th=0., ux_th=0., uy_th=0.,
                            continuous_injection=True ):
        """
        Create a new species (i.e. an instance of `Particles`) with
        charge `q` and mass `m`. Add it to the simulation (i.e. to the list
        `Simulation.ptcl`), and return it, so that the methods of the
        `Particles` class can be used, for this particular species.

        In addition, if `n` is set, then new macroparticles will be created
        within this species (in an evenly-spaced manner).

        For boosted-frame simulations (i.e. where `gamma_boost`
        as been passed to the `Simulation` object), all quantities that
        are explicitly mentioned to be in the lab frame below are
        automatically converted to the boosted frame.

        .. note::

            For the arguments below, it is recommended to have at least
            ``p_nt = 4*Nm``, i.e. the required number of macroparticles
            along `theta` (in order for the simulation to be properly resolved)
            increases with the number of azimuthal modes used.

        Parameters
        ----------
        q : float (in Coulombs)
           Charge of the particle species

        m : float (in kg)
           Mass of the particle species

        n : float (in particles per m^3) or `None`, optional
           Density of physical particles (in the lab frame).
           If this is `None`, no macroparticles will be created.
           If `n` is not None, evenly-spaced macroparticles will be generated.

        dens_func : callable, optional
           A function of the form :
           def dens_func( z, r ) ...
           where z and r are 1d arrays, and which returns
           a 1d array containing the density *relative to n*
           (i.e. a number between 0 and 1) at the given positions

        p_nz: int, optional
            The number of macroparticles per cell along the z direction
        p_nr: int, optional
            The number of macroparticles per cell along the r direction
        p_nt: int, optional
            The number of macroparticles along the theta direction

        p_zmin: float (in meters), optional
            The minimal z position above which the particles are initialized
            (in the lab frame). Default: left edge of the simulation box.
        p_zmax: float (in meters), optional
            The maximal z position below which the particles are initialized
            (in the lab frame). Default: right edge of the simulation box.
        p_rmin: float (in meters), optional
            The minimal r position above which the particles are initialized
            (in the lab frame). Default: 0
        p_rmax: floats (in meters), optional
            The maximal r position below which the particles are initialized
            (in the lab frame). Default: upper edge of the simulation box.

        uz_m, ux_m, uy_m: floats (dimensionless), optional
           Normalized mean momenta (in the lab frame)
           of the injected particles in each direction

        uz_th, ux_th, uy_th: floats (dimensionless), optional
           Normalized thermal momenta (in the lab frame)
           in each direction

        continuous_injection : bool, optional
           Whether to continuously inject the particles,
           in the case of a moving window

        Returns
        -------
        new_species: an instance of the `Particles` class
        """
        # Check if any macroparticle need to be injected
        if n is not None:
            # Check that all required arguments are passed
            for var in [p_nz, p_nr, p_nt]:
                if var is None:
                    raise ValueError(
                    'If the density `n` is passed to `add_new_species`,\n'
                    'then the arguments `p_nz`, `p_nr` and `p_nt` need '
                    'to be passed too.')

            # Automatically convert input quantities to the boosted frame
            if self.boost is not None:
                gamma_m = np.sqrt(1. + uz_m**2 + ux_m**2 + uy_m**2)
                beta_m = uz_m/gamma_m
                # Transform positions and density
                p_zmin, p_zmax = self.boost.copropag_length(
                    [ p_zmin, p_zmax ], beta_object=beta_m )
                n, = self.boost.copropag_density([ n ], beta_object=beta_m )
                # Transform longitudinal thermal velocity
                # The formulas below are approximate, and are obtained
                # by perturbation of the Lorentz transform for uz
                if uz_m == 0:
                    if uz_th > 0.1:
                        warnings.warn(
                        "The thermal distribution is approximate in "
                        "boosted-frame simulations, and may not be accurate "
                        "enough for uz_th > 0.1")
                    uz_th = self.boost.gamma0 * uz_th
                else:
                    if uz_th > 0.1 * uz_m:
                        warnings.warn(
                        "The thermal distribution is approximate in "
                        "boosted-frame simulations, and may not be accurate "
                        "enough for uz_th > 0.1 * uz_m")
                    uz_th = self.boost.gamma0 * \
                            (1. - self.boost.beta0*beta_m) * uz_th
                # Finally transform the longitudinal momentum
                uz_m = self.boost.gamma0*( uz_m - self.boost.beta0*gamma_m )

            # Modify input particle bounds, in order to only initialize the
            # particles in the local sub-domain
            zmin_local_domain, zmax_local_domain = self.comm.get_zmin_zmax(
                                        local=True, rank=self.comm.rank,
                                        with_damp=False, with_guard=False )
            p_zmin = max( zmin_local_domain, p_zmin )
            p_zmax = min( zmax_local_domain, p_zmax )

            # Modify again the input particle bounds, so that
            # they fall exactly on the grid, and infer the number of particles
            p_zmin, p_zmax, Npz = adapt_to_grid( self.fld.interp[0].z,
                                p_zmin, p_zmax, p_nz )
            p_rmin, p_rmax, Npr = adapt_to_grid( self.fld.interp[0].r,
                                p_rmin, p_rmax, p_nr )
            dz_particles = self.comm.dz/p_nz

        else:
            # Check consistency of arguments
            if (dens_func is not None) or (p_nz is not None) or \
                (p_nr is not None) or (p_nt is not None):
                warnings.warn(
                    'It seems that you provided the arguments `dens_func`, '
                    '`p_nz`, `p_nr` or `p_nz`\nHowever no particle density '
                    '(`n` or `n_e`) was given.\nTherefore, no particles will'
                    'be created.')
            # Convert arguments to acceptable arguments for `Particles`
            # but which will result in no macroparticles being injected
            n = 0
            p_zmin = p_zmax = p_rmin = p_rmax = 0
            Npz = Npr = p_nt = 0
            continuous_injection = False
            dz_particles = 0.

        # Create the new species
        new_species = Particles( q=q, m=m, n=n, dens_func=dens_func,
                        Npz=Npz, zmin=p_zmin, zmax=p_zmax,
                        Npr=Npr, rmin=p_rmin, rmax=p_rmax,
                        Nptheta=p_nt, dt=self.dt,
                        particle_shape=self.particle_shape,
                        use_cuda=self.use_cuda, grid_shape=self.grid_shape,
                        ux_m=ux_m, uy_m=uy_m, uz_m=uz_m,
                        ux_th=ux_th, uy_th=uy_th, uz_th=uz_th,
                        continuous_injection=continuous_injection,
                        dz_particles=dz_particles,
                        use_envelope=self.use_envelope )

        # Add it to the list of species and return it to the user
        self.ptcl.append( new_species )
        return new_species


    def set_moving_window( self, v=c, ux_m=None, uy_m=None, uz_m=None,
                  ux_th=None, uy_th=None, uz_th=None, gamma_boost=None ):
        """
        Initializes a moving window for the simulation.

        Parameters
        ----------
        v: float (in meters per seconds), optional
            The speed of the moving window

        ux_m, uy_m, uz_m: float (dimensionless), optional
            Unused, kept for backward-compatibility
        ux_th, uy_th, uz_th: float (dimensionless), optional
            Unused, kept for backward-compatibility
        gamma_boost : float, optional
            Unused; kept for backward compatibility
        """
        # Raise deprecation warning
        for arg in [ux_m, uy_m, uz_m, ux_th, uy_th, uz_th, gamma_boost ]:
            if arg is not None:
                warnings.warn(
                'The arguments `u*_m`, `u*_th` and `gamma_boost` of '
                'the method `set_moving_window` are deprecated.\n'
                'They will not be used.\nTo suppress this message, '
                'stop passing these arguments to `set_moving_window`',
                DeprecationWarning)

        # Attach the moving window to the boundary communicator
        self.comm.moving_win = MovingWindow( self.comm, self.dt, v, self.time )

def adapt_to_grid( x, p_xmin, p_xmax, p_nx, ncells_empty=0 ):
    """
    Adapt p_xmin and p_xmax, so that they fall exactly on the grid x
    Return the total number of particles, assuming p_nx particles
    per gridpoint

    Parameters
    ----------
    x: 1darray
        The positions of the gridpoints along the x direction

    p_xmin, p_xmax: float
        The minimal and maximal position of the particles
        These may not fall exactly on the grid

    p_nx: int
        Number of particle per gridpoint

    ncells_empty: int
        Number of empty cells at the righthand side of the box
        (Typically used when using a moving window)

    Returns
    -------
    A tuple with:
       - p_xmin: a float that falls exactly on the grid
       - p_xmax: a float that falls exactly on the grid
       - Npx: the total number of particles
    """

    # Find the max and the step of the array
    xmin = x.min()
    xmax = x.max()
    dx = x[1] - x[0]

    # Do not load particles below the lower bound of the box
    if p_xmin < xmin - 0.5*dx:
        p_xmin = xmin - 0.5*dx
    # Do not load particles in the two last upper cells
    # (This is because the charge density may extend over these cells
    # when it is smoothed. If particles are loaded closer to the right
    # boundary, this extended charge density can wrap around and appear
    # at the left boundary.)
    if p_xmax > xmax + (0.5-ncells_empty)*dx:
        p_xmax = xmax + (0.5-ncells_empty)*dx

    # Find the gridpoints on which the particles should be loaded
    x_load = x[ ( x > p_xmin ) & ( x < p_xmax ) ]
    # Deduce the total number of particles
    Npx = len(x_load) * p_nx
    # Reajust p_xmin and p_xmanx so that they match the grid
    if Npx > 0:
        p_xmin = x_load.min() - 0.5*dx
        p_xmax = x_load.max() + 0.5*dx

    return( p_xmin, p_xmax, Npx )<|MERGE_RESOLUTION|>--- conflicted
+++ resolved
@@ -638,13 +638,10 @@
             # Sum contribution from each CPU threads (skipped on GPU)
             fld.sum_reduce_deposition_array('chi')
             # Divide by cell volume
-<<<<<<< HEAD
             fld.divide_by_volume_envelope('chi')
-=======
             fld.divide_by_volume_and_e0('chi')
             # Obtain the convolution product of  chi by the envelope field
             fld.convolve_a_chi()
->>>>>>> 400f4c04
 
         else:
             raise ValueError('Unknown fieldtype: %s' %fieldtype)
