--- conflicted
+++ resolved
@@ -1256,13 +1256,8 @@
     elif n_order%2==1 or n_order<=0 :
         raise ValueError('Invalid n_order: %d' %n_order)
     else:
-<<<<<<< HEAD
-        m = n_order/2
-
-=======
         m = int(n_order/2)
-    
->>>>>>> ef8adcce
+
     # Calculate the stencil coefficients a_n by recurrence
     # (See definition of the a_n in the docstring)
     # $$ a_{n} = - \left(\frac{m+1-n}{m+n}\right) a_{n-1} $$
