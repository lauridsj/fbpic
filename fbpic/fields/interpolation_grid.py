# Copyright 2018, FBPIC contributors
# Authors: Remi Lehe, Manuel Kirchen
# License: 3-Clause-BSD-LBNL
"""
This file is part of the Fourier-Bessel Particle-In-Cell code (FB-PIC)
It defines the InterpolationGrid class.
"""
import numpy as np
<<<<<<< HEAD
from fbpic.fields.spectral_transform.hankel import DHT
from scipy.special import j1, jn_zeros
from numba import cuda
=======
>>>>>>> e33ff253
# Check if CUDA is available, then import CUDA functions
from fbpic.utils.cuda import cupy_installed, cuda_installed
if cupy_installed:
    import cupy
if cuda_installed:
    from fbpic.utils.cuda import cuda_tpb_bpg_2d
    from .cuda_methods import \
        cuda_erase_scalar, cuda_erase_vector, \
        cuda_divide_scalar_by_volume, cuda_divide_vector_by_volume

class InterpolationGrid(object) :
    """
    Contains the fields and coordinates of the spatial grid.

    Main attributes :
    - z,r : 1darrays containing the positions of the grid
    - Er, Et, Ez, Br, Bt, Bz, Jr, Jt, Jz, rho :
      2darrays containing the fields.
    """

    def __init__(self, Nz, Nr, m, zmin, zmax, rmax,
                    use_pml=False, use_cuda=False ):
        """
        Allocates the matrices corresponding to the spatial grid

        Parameters
        ----------
        Nz, Nr : int
            The number of gridpoints in z and r

        m : int
            The index of the mode

        zmin, zmax : float (zmin, optional)
            The initial position of the left and right
            edge of the box along z

        rmax : float
            The position of the edge of the box along r

        use_pml: bool, optional
            Whether to allocate and use Perfectly-Matched-Layers split fields

        use_cuda : bool, optional
            Wether to use the GPU or not
        """
        # Register the size of the arrays
        self.Nz = Nz
        self.Nr = Nr
        self.m = m
        self.use_pml = use_pml

        # Register a few grid properties
        dr = rmax/Nr
        dz = (zmax-zmin)/Nz
        self.dr = dr
        self.dz = dz
        self.invdr = 1./dr
        self.invdz = 1./dz
        # rmin, rmax, zmin, zmax correspond to the edge of cells
        self.rmin = 0.
        self.rmax = rmax
        self.zmin = zmin
        self.zmax = zmax

        # Cell volume (assuming Hankel-transform corrected volumes)
        nr_vals = np.arange(Nr)
        alphas = jn_zeros(0,Nr)
        d = DHT( 0, 0, Nr, Nz, rmax, use_cuda=False )
        vol = dz*np.array([( d.M[nr,:]*2./(alphas*j1(alphas)) ).sum()
                            for nr in nr_vals ])
        # Inverse of cell volume
        self.invvol = 1./vol

        # Ruyten-corrected particle shape factor coefficients
        norm_vol = vol/(2*np.pi*self.dr**2*self.dz)
        self.ruyten_linear_coef = 6./(nr_vals+1)*( \
                            np.cumsum(norm_vol) - 0.5*(nr_vals+1.)**2 - 1./24 )
        self.ruyten_cubic_coef = 6./(nr_vals+1)*( \
                            np.cumsum(norm_vol) - 0.5*(nr_vals+1.)**2 - 1./8 )
        # Correct first value for cubic coeff
        self.ruyten_cubic_coef[0] = 6.*( norm_vol[0] - 0.5 - 239./(15*2**7) )

        # Allocate the fields arrays
        self.Er = np.zeros( (Nz, Nr), dtype='complex' )
        self.Et = np.zeros( (Nz, Nr), dtype='complex' )
        self.Ez = np.zeros( (Nz, Nr), dtype='complex' )
        self.Br = np.zeros( (Nz, Nr), dtype='complex' )
        self.Bt = np.zeros( (Nz, Nr), dtype='complex' )
        self.Bz = np.zeros( (Nz, Nr), dtype='complex' )
        self.Jr = np.zeros( (Nz, Nr), dtype='complex' )
        self.Jt = np.zeros( (Nz, Nr), dtype='complex' )
        self.Jz = np.zeros( (Nz, Nr), dtype='complex' )
        self.rho = np.zeros( (Nz, Nr), dtype='complex' )
        # Allocate the PML fields if needed
        if self.use_pml:
            self.Er_pml = np.zeros( (Nz, Nr), dtype='complex' )
            self.Et_pml = np.zeros( (Nz, Nr), dtype='complex' )
            self.Br_pml = np.zeros( (Nz, Nr), dtype='complex' )
            self.Bt_pml = np.zeros( (Nz, Nr), dtype='complex' )

        # Check whether the GPU should be used
        self.use_cuda = use_cuda

        # Replace the invvol array by an array on the GPU, when using cuda
        if self.use_cuda :
            self.d_invvol = cupy.asarray( self.invvol )

    @property
    def z(self):
        """Returns the 1d array of z, when the user queries self.z"""
        return( self.zmin + (0.5+np.arange(self.Nz))*self.dz )

    @property
    def r(self):
        """Returns the 1d array of r, when the user queries self.r"""
        return( self.rmin + (0.5+np.arange(self.Nr))*self.dr )

    def send_fields_to_gpu( self ):
        """
        Copy the fields to the GPU.

        After this function is called, the array attributes
        point to GPU arrays.
        """
        self.Er = cupy.asarray( self.Er )
        self.Et = cupy.asarray( self.Et )
        self.Ez = cupy.asarray( self.Ez )
        self.Br = cupy.asarray( self.Br )
        self.Bt = cupy.asarray( self.Bt )
        self.Bz = cupy.asarray( self.Bz )
        self.Jr = cupy.asarray( self.Jr )
        self.Jt = cupy.asarray( self.Jt )
        self.Jz = cupy.asarray( self.Jz )
        self.rho = cupy.asarray( self.rho )
        if self.use_pml:
            self.Er_pml = cupy.asarray( self.Er_pml )
            self.Et_pml = cupy.asarray( self.Et_pml )
            self.Br_pml = cupy.asarray( self.Br_pml )
            self.Bt_pml = cupy.asarray( self.Bt_pml )

    def receive_fields_from_gpu( self ):
        """
        Receive the fields from the GPU.

        After this function is called, the array attributes
        are accessible by the CPU again.
        """
        self.Er = self.Er.get()
        self.Et = self.Et.get()
        self.Ez = self.Ez.get()
        self.Br = self.Br.get()
        self.Bt = self.Bt.get()
        self.Bz = self.Bz.get()
        self.Jr = self.Jr.get()
        self.Jt = self.Jt.get()
        self.Jz = self.Jz.get()
        self.rho = self.rho.get()
        if self.use_pml:
            self.Er_pml = self.Er_pml.get()
            self.Et_pml = self.Et_pml.get()
            self.Br_pml = self.Br_pml.get()
            self.Bt_pml = self.Bt_pml.get()

    def erase( self, fieldtype ):
        """
        Sets the field `fieldtype` to zero on the interpolation grid

        Parameter
        ---------
        fieldtype : string
            A string which represents the kind of field to be erased
            (either 'E', 'B', 'J', 'rho')
        """
        if self.use_cuda:
            # Obtain the cuda grid
            dim_grid, dim_block = cuda_tpb_bpg_2d( self.Nz, self.Nr )

            # Erase the arrays on the GPU
            if fieldtype == 'rho':
                cuda_erase_scalar[dim_grid, dim_block](self.rho)
            elif fieldtype == 'J':
                cuda_erase_vector[dim_grid, dim_block](
                      self.Jr, self.Jt, self.Jz)
            elif fieldtype == 'E':
                cuda_erase_vector[dim_grid, dim_block](
                      self.Er, self.Et, self.Ez)
            elif fieldtype == 'B':
                cuda_erase_vector[dim_grid, dim_block](
                      self.Br, self.Bt, self.Bz)
            else:
                raise ValueError('Invalid string for fieldtype: %s'%fieldtype)
        else :
            # Erase the arrays on the CPU
            if fieldtype == 'rho':
                self.rho[:,:] = 0.
            elif fieldtype == 'J':
                self.Jr[:,:] = 0.
                self.Jt[:,:] = 0.
                self.Jz[:,:] = 0.
            elif fieldtype == 'E' :
                self.Er[:,:] = 0.
                self.Et[:,:] = 0.
                self.Ez[:,:] = 0.
            elif fieldtype == 'B' :
                self.Br[:,:] = 0.
                self.Bt[:,:] = 0.
                self.Bz[:,:] = 0.
            else :
                raise ValueError('Invalid string for fieldtype: %s'%fieldtype)

    def divide_by_volume( self, fieldtype ) :
        """
        Divide the field `fieldtype` in each cell by the cell volume,
        on the interpolation grid.

        This is typically done for rho and J, after the charge and
        current deposition.

        Parameter
        ---------
        fieldtype :
            A string which represents the kind of field to be divided by
            the volume (either 'rho' or 'J')
        """
        if self.use_cuda :
            # Perform division on the GPU
            dim_grid, dim_block = cuda_tpb_bpg_2d( self.Nz, self.Nr )

            if fieldtype == 'rho':
                cuda_divide_scalar_by_volume[dim_grid, dim_block](
                        self.rho, self.d_invvol )
            elif fieldtype == 'J':
                cuda_divide_vector_by_volume[dim_grid, dim_block](
                        self.Jr, self.Jt, self.Jz, self.d_invvol )
            else:
                raise ValueError('Invalid string for fieldtype: %s'%fieldtype)
        else :
            # Perform division on the CPU
            if fieldtype == 'rho':
                self.rho *= self.invvol[np.newaxis,:]
            elif fieldtype == 'J':
                self.Jr *= self.invvol[np.newaxis,:]
                self.Jt *= self.invvol[np.newaxis,:]
                self.Jz *= self.invvol[np.newaxis,:]
            else:
                raise ValueError('Invalid string for fieldtype: %s'%fieldtype)<|MERGE_RESOLUTION|>--- conflicted
+++ resolved
@@ -6,12 +6,8 @@
 It defines the InterpolationGrid class.
 """
 import numpy as np
-<<<<<<< HEAD
 from fbpic.fields.spectral_transform.hankel import DHT
 from scipy.special import j1, jn_zeros
-from numba import cuda
-=======
->>>>>>> e33ff253
 # Check if CUDA is available, then import CUDA functions
 from fbpic.utils.cuda import cupy_installed, cuda_installed
 if cupy_installed:
