--- conflicted
+++ resolved
@@ -13,11 +13,8 @@
     numba_correct_currents_crossdeposition_standard, \
     numba_correct_currents_curlfree_comoving, \
     numba_correct_currents_crossdeposition_comoving, \
-<<<<<<< HEAD
-    numba_compute_grad_a
-=======
-    numba_filter_scalar, numba_filter_vector
->>>>>>> 578c7a4c
+    numba_compute_grad_a, numba_filter_scalar, numba_filter_vector
+
 # Check if CUDA is available, then import CUDA functions
 from fbpic.utils.cuda import cuda_installed
 if cuda_installed:
@@ -41,11 +38,7 @@
     """
 
     def __init__(self, kz_modified, kr, m, kz_true, dz, dr,
-<<<<<<< HEAD
-                        use_cuda=False ) :
-=======
-                        current_correction, smoother, use_cuda=False ) :
->>>>>>> 578c7a4c
+                        smoother, use_cuda=False ) :
         """
         Allocates the matrices corresponding to the spectral grid
 
@@ -68,10 +61,6 @@
         dz, dr: float
             The grid spacings (needed to calculate
             precisely the filtering function in spectral space)
-
-        current_correction: string
-            The method used in order to ensure that the continuity equation
-            is satisfied. Either `curl-free` or `cross-deposition`.
 
         smoother: an instance of BinomialSmoother
             Determines how the charge and currents are smoothed.
@@ -87,16 +76,14 @@
         self.Nz = Nz
         self.m = m
 
-
-
         # Auxiliary arrays
         # - for the field solve
         #   (use the modified kz, since this corresponds to the stencil)
         self.kz, self.kr = np.meshgrid( kz_modified, kr, indexing='ij' )
-        # - for filtering
+        # - for filtering: create two 1D arrays
         #   (use the true kz, so as to effectively filter the high k's)
-        self.filter_array = get_filter_array( kz_true, kr, dz, dr )
-
+        self.filter_array_z, self.filter_array_r = \
+                smoother.get_filter_array( kz_true, kr, dz, dr )
 
         # Register shift factor used for shifting the fields
         # in the spectral domain when using a moving window
@@ -107,14 +94,11 @@
 
         # Transfer the auxiliary arrays on the GPU
         if self.use_cuda :
-            self.d_filter_array = cuda.to_device( self.filter_array )
+            self.d_filter_array_z = cuda.to_device( self.filter_array_z )
+            self.d_filter_array_r = cuda.to_device( self.filter_array_r )
             self.d_kz = cuda.to_device( self.kz )
             self.d_kr = cuda.to_device( self.kr )
             self.d_field_shift = cuda.to_device( self.field_shift )
-
-
-
-
 
 
 class FieldSpectralGrid(SpectralGrid):
@@ -129,7 +113,7 @@
 
 
     def __init__(self, kz_modified, kr, m, kz_true, dz, dr,
-                        current_correction, use_cuda=False ) :
+                        current_correction, smoother, use_cuda=False ) :
         """
         Initialize a 'FieldSpectralGrid' object
 
@@ -137,7 +121,7 @@
         for the meaning of the different parameters.
         """
         SpectralGrid.__init__(self, kz_modified, kr, m, kz_true, dz, dr,
-                        use_cuda=use_cuda )
+                              smoother, use_cuda=use_cuda )
 
         Nr, Nz = self.Nr, self.Nz
 
@@ -157,17 +141,6 @@
             self.rho_next_z = np.zeros( (Nz, Nr), dtype='complex' )
             self.rho_next_xy = np.zeros( (Nz, Nr), dtype='complex' )
 
-<<<<<<< HEAD
-=======
-        # Auxiliary arrays
-        # - for the field solve
-        #   (use the modified kz, since this corresponds to the stencil)
-        self.kz, self.kr = np.meshgrid( kz_modified, kr, indexing='ij' )
-        # - for filtering: create two 1D arrays
-        #   (use the true kz, so as to effectively filter the high k's)
-        self.filter_array_z, self.filter_array_r = \
-                smoother.get_filter_array( kz_true, kr, dz, dr )
->>>>>>> 578c7a4c
         # - for curl-free current correction
         if current_correction == 'curl-free':
             self.inv_k2 = 1./np.where( ( self.kz == 0 ) & (self.kr == 0),
@@ -175,14 +148,6 @@
             self.inv_k2[ ( self.kz == 0 ) & (self.kr == 0) ] = 0.
 
         if self.use_cuda :
-<<<<<<< HEAD
-=======
-            self.d_filter_array_z = cuda.to_device( self.filter_array_z )
-            self.d_filter_array_r = cuda.to_device( self.filter_array_r )
-            self.d_kz = cuda.to_device( self.kz )
-            self.d_kr = cuda.to_device( self.kr )
-            self.d_field_shift = cuda.to_device( self.field_shift )
->>>>>>> 578c7a4c
             if current_correction == 'curl-free':
                 self.d_inv_k2 = cuda.to_device( self.inv_k2 )
 
@@ -430,7 +395,6 @@
             self.rho_next[:,:] = 0.
 
 
-
     def filter(self, fieldtype) :
         """
         Filter the field `fieldtype`
@@ -502,7 +466,7 @@
     """
 
     def __init__(self, kz_modified, kr, m, kz_true, dz, dr,
-                        use_cuda=False ) :
+                        smoother, use_cuda=False ) :
         """
         Initialize a 'EnvelopeSpectralGrid' object
 
@@ -511,7 +475,7 @@
         """
 
         SpectralGrid.__init__(self, kz_modified, kr, m, kz_true, dz, dr,
-                        use_cuda= use_cuda )
+                              smoother, use_cuda=use_cuda )
         Nr, Nz = self.Nr, self.Nz
         self.a  = np.zeros( (Nz, Nr), dtype='complex' )
         self.a_old  = np.zeros( (Nz, Nr), dtype='complex' )
@@ -620,12 +584,15 @@
             dim_grid, dim_block = cuda_tpb_bpg_2d( self.Nz, self.Nr)
             if fieldtype == 'chi_a':
                 cuda_filter_scalar[dim_grid, dim_block](
-                    self.chi_a, self.d_filter_array, self.Nz, self.Nr )
+                        self.chi_a, self.Nz, self.Nr,
+                        self.d_filter_array_z, self.d_filter_array_r )
             else :
                 raise ValueError('Invalid string for fieldtype: %s'%fieldtype)
         else :
             # Filter fields on the CPU
             if fieldtype == 'chi_a':
-                self.chi_a *= self.filter_array
+                numba_filter_scalar(
+                        self.chi_a, self.Nz, self.Nr,
+                        self.filter_array_z, self.filter_array_r )
             else :
                 raise ValueError('Invalid string for fieldtype: %s'%fieldtype)