--- conflicted
+++ resolved
@@ -121,11 +121,7 @@
                     break
             # Default value in the absence of continuously-injected particles
             if self.z_end_plasma is None:
-<<<<<<< HEAD
-                self.z_end_plasma = interp[0].zmax - (ng+nd)*interp[0].dz
-=======
                 self.z_end_plasma = zmax_global_domain
->>>>>>> d5f7ac36
             self.nz_inject = 0
             self.p_nz = p_nz
 
